// Copyright 2019 DeepMind Technologies Ltd. All rights reserved.
//
// Licensed under the Apache License, Version 2.0 (the "License");
// you may not use this file except in compliance with the License.
// You may obtain a copy of the License at
//
//     http://www.apache.org/licenses/LICENSE-2.0
//
// Unless required by applicable law or agreed to in writing, software
// distributed under the License is distributed on an "AS IS" BASIS,
// WITHOUT WARRANTIES OR CONDITIONS OF ANY KIND, either express or implied.
// See the License for the specific language governing permissions and
// limitations under the License.

#include "open_spiel/policy.h"

#include <algorithm>
#include <iterator>
#include <list>
#include <memory>
#include <random>
#include <string>
#include <unordered_map>
#include <utility>
#include <vector>

#include "open_spiel/abseil-cpp/absl/algorithm/container.h"
<<<<<<< HEAD
#include "open_spiel/abseil-cpp/absl/strings/charconv.h"
=======
#include "open_spiel/abseil-cpp/absl/strings/str_cat.h"
>>>>>>> 6172b9a7
#include "open_spiel/abseil-cpp/absl/strings/str_format.h"
#include "open_spiel/abseil-cpp/absl/types/optional.h"
#include "open_spiel/spiel.h"
#include "open_spiel/spiel_utils.h"

namespace open_spiel {

void SetProb(ActionsAndProbs* actions_and_probs, Action action, double prob) {
  for (auto& iter : *actions_and_probs) {
    if (iter.first == action) {
      iter.second = prob;
      return;
    }
  }
  actions_and_probs->push_back({action, prob});
}

double GetProb(const ActionsAndProbs& action_and_probs, Action action) {
  auto it = absl::c_find_if(action_and_probs,
                            [&action](const std::pair<Action, double>& p) {
                              return p.first == action;
                            });
  if (it == action_and_probs.end()) return -1.;
  return it->second;
}

Action GetAction(const ActionsAndProbs& action_and_probs) {
  for (const auto& iter : action_and_probs) {
    if (iter.second == 1.0) {
      return iter.first;
    }
  }
  return kInvalidAction;
}

ActionsAndProbs ToDeterministicPolicy(const ActionsAndProbs& actions_and_probs,
                                      Action action) {
  ActionsAndProbs new_policy;
  new_policy.reserve(actions_and_probs.size());
  for (const auto& iter : actions_and_probs) {
    new_policy.push_back({iter.first, iter.first == action ? 1.0 : 0.0});
  }
  return new_policy;
}

ActionsAndProbs UniformStatePolicy(const State& state) {
  ActionsAndProbs actions_and_probs;
  std::vector<Action> actions = state.LegalActions();
  actions_and_probs.reserve(actions.size());
  absl::c_for_each(actions, [&actions_and_probs, &actions](Action a) {
    actions_and_probs.push_back({a, 1. / static_cast<double>(actions.size())});
  });
  return actions_and_probs;
}

std::unique_ptr<Policy> DeserializePolicy(const std::string& serialized,
                                          std::string delimiter) {
  // Class’s identity is the very first line, see Policy::Serialize
  // for more info.
  std::pair<std::string, absl::string_view> cls_and_content =
      absl::StrSplit(serialized, absl::MaxSplits(':', 1));
  std::string class_identity = cls_and_content.first;

  if (class_identity == "TabularPolicy") {
    return DeserializeTabularPolicy(serialized, delimiter);
  } else if (class_identity == "UniformPolicy") {
    return std::make_unique<UniformPolicy>();
  } else {
    SpielFatalError(absl::StrCat("Deserialization of ", class_identity,
                                 " is not supported."));
  }
}

TabularPolicy::TabularPolicy(const Game& game)
    : TabularPolicy(GetRandomPolicy(game)) {}

<<<<<<< HEAD
std::unique_ptr<TabularPolicy> DeserializeTabularPolicy(
    const std::string& serialized, std::string delimiter) {
  // Class’s identity is the very first line, see Policy::Serialize
  // for more info.
  std::pair<std::string, absl::string_view> cls_and_content =
      absl::StrSplit(serialized, absl::MaxSplits(':', 1));
  SPIEL_CHECK_EQ(cls_and_content.first, "TabularPolicy");

  std::unique_ptr<TabularPolicy> res = std::make_unique<TabularPolicy>();
  if (cls_and_content.second.empty()) return res;

  std::vector<absl::string_view> splits =
      absl::StrSplit(cls_and_content.second, delimiter);

  // Insert the actual values
  Action action;
  double prob;
  for (int i = 0; i < splits.size(); i += 2) {
    std::vector<absl::string_view> policy_values =
        absl::StrSplit(splits.at(i + 1), ',');
    ActionsAndProbs res_policy;
    res_policy.reserve(policy_values.size());

    for (absl::string_view policy_value : policy_values) {
      std::pair<absl::string_view, absl::string_view> action_and_prob =
          absl::StrSplit(policy_value, '=');
      absl::SimpleAtoi(action_and_prob.first, &action);
      absl::from_chars(
          action_and_prob.second.data(),
          action_and_prob.second.data() + action_and_prob.second.size(), prob);
      res_policy.push_back({action, prob});
    }
    res->SetStatePolicy(std::string(splits.at(i)), res_policy);
  }
  return res;
=======
const std::string TabularPolicy::ToString() const {
  std::string str = "";
  for (const auto& infostate_and_policy : policy_table_) {
    absl::StrAppend(&str, infostate_and_policy.first, ": ");
    for (const auto& policy : infostate_and_policy.second) {
      absl::StrAppend(&str, " ", policy.first, "=", policy.second);
    }
    absl::StrAppend(&str, "\n");
  }
  return str;
}

const std::string TabularPolicy::ToStringSorted() const {
  std::vector<std::string> keys;
  keys.reserve(policy_table_.size());

  for (const auto& infostate_and_policy : policy_table_) {
    keys.push_back(infostate_and_policy.first);
  }

  std::sort(keys.begin(), keys.end());
  std::string str = "";
  for (const std::string& key : keys) {
    absl::StrAppend(&str, key, ": ");
    for (const auto& policy : policy_table_.at(key)) {
      absl::StrAppend(&str, " ", policy.first, "=", policy.second);
    }
    absl::StrAppend(&str, "\n");
  }

  return str;
>>>>>>> 6172b9a7
}

TabularPolicy GetEmptyTabularPolicy(const Game& game,
                                    bool initialize_to_uniform) {
  std::unordered_map<std::string, ActionsAndProbs> policy;
  if (game.GetType().dynamics != GameType::Dynamics::kSequential) {
    SpielFatalError("Game is not sequential.");
    return TabularPolicy(policy);
  }
  std::list<std::unique_ptr<State>> to_visit;
  to_visit.push_back(game.NewInitialState());
  while (!to_visit.empty()) {
    std::unique_ptr<State> state = std::move(to_visit.back());
    to_visit.pop_back();
    if (state->IsTerminal()) {
      continue;
    }
    if (state->IsChanceNode()) {
      for (const auto& outcome_and_prob : state->ChanceOutcomes()) {
        to_visit.emplace_back(state->Child(outcome_and_prob.first));
      }
    } else {
      ActionsAndProbs infostate_policy;
      std::vector<Action> legal_actions = state->LegalActions();
      const int num_legal_actions = legal_actions.size();
      SPIEL_CHECK_GT(num_legal_actions, 0.);
      double action_probability = 1.;
      if (initialize_to_uniform) {
        action_probability = 1. / num_legal_actions;
      }

      infostate_policy.reserve(num_legal_actions);
      for (Action action : legal_actions) {
        to_visit.push_back(state->Child(action));
        infostate_policy.push_back({action, action_probability});
      }
      if (infostate_policy.empty()) {
        SpielFatalError("State has zero legal actions.");
      }
      policy.insert({state->InformationStateString(), infostate_policy});
    }
  }
  return TabularPolicy(policy);
}

TabularPolicy GetUniformPolicy(const Game& game) {
  return GetEmptyTabularPolicy(game, /*initialize_to_uniform=*/true);
}

TabularPolicy GetRandomPolicy(const Game& game, int seed) {
  std::mt19937 gen(seed);
  std::uniform_real_distribution<double> dist(0, 1);
  TabularPolicy policy = GetEmptyTabularPolicy(game);
  std::unordered_map<std::string, ActionsAndProbs>& policy_table =
      policy.PolicyTable();
  for (auto& kv : policy_table) {
    ActionsAndProbs state_policy;
    if (kv.second.empty()) {
      SpielFatalError("State has zero legal actions.");
    }
    state_policy.reserve(kv.second.size());
    double sum = 0;
    double prob;
    for (const auto& action_and_prob : kv.second) {
      // We multiply the original probability by a random number between 0
      // and 1. We then normalize. This has the effect of randomly permuting the
      // policy but all illegal actions still have zero probability.
      prob = dist(gen) * action_and_prob.second;
      sum += prob;
      state_policy.push_back({action_and_prob.first, prob});
    }
    // We normalize the policy to ensure it sums to 1.
    for (auto& action_and_prob : state_policy) {
      action_and_prob.second /= sum;
    }
    // This is included as a sanity check.
    double normalized_sum = 0;
    for (auto& action_and_prob : state_policy) {
      normalized_sum += action_and_prob.second;
    }
    SPIEL_CHECK_FLOAT_EQ(normalized_sum, 1.0);
    kv.second = state_policy;
  }
  return policy;
}

TabularPolicy GetFirstActionPolicy(const Game& game) {
  std::unordered_map<std::string, ActionsAndProbs> policy;
  if (game.GetType().dynamics != GameType::Dynamics::kSequential) {
    SpielFatalError("Game is not sequential.");
    return TabularPolicy(policy);
  }
  std::list<std::unique_ptr<State>> to_visit;
  to_visit.push_back(game.NewInitialState());
  while (!to_visit.empty()) {
    std::unique_ptr<State> state = std::move(to_visit.back());
    to_visit.pop_back();
    if (state->IsTerminal()) {
      continue;
    }
    if (state->IsChanceNode()) {
      for (const auto& outcome_and_prob : state->ChanceOutcomes()) {
        to_visit.emplace_back(state->Child(outcome_and_prob.first));
      }
    } else {
      ActionsAndProbs infostate_policy;
      std::vector<Action> legal_actions = state->LegalActions();
      const int num_legal_actions = legal_actions.size();
      SPIEL_CHECK_GT(num_legal_actions, 0.);
      bool first_legal_action_found = false;

      infostate_policy.reserve(num_legal_actions);
      for (Action action : legal_actions) {
        to_visit.push_back(state->Child(action));
        if (!first_legal_action_found) {
          first_legal_action_found = true;
          infostate_policy.push_back({action, 1.});

        } else {
          infostate_policy.push_back({action, 0.});
        }
      }
      if (infostate_policy.empty()) {
        SpielFatalError("State has zero legal actions.");
      }
      policy.insert({state->InformationStateString(), infostate_policy});
    }
  }
  return TabularPolicy(policy);
}

std::string PrintPolicy(const ActionsAndProbs& policy) {
  std::string policy_string;
  for (auto [a, p] : policy) {
    absl::StrAppend(&policy_string, absl::StrFormat("(%i, %f), ", a, p));
  }
  return policy_string;
}

}  // namespace open_spiel<|MERGE_RESOLUTION|>--- conflicted
+++ resolved
@@ -25,11 +25,8 @@
 #include <vector>
 
 #include "open_spiel/abseil-cpp/absl/algorithm/container.h"
-<<<<<<< HEAD
 #include "open_spiel/abseil-cpp/absl/strings/charconv.h"
-=======
 #include "open_spiel/abseil-cpp/absl/strings/str_cat.h"
->>>>>>> 6172b9a7
 #include "open_spiel/abseil-cpp/absl/strings/str_format.h"
 #include "open_spiel/abseil-cpp/absl/types/optional.h"
 #include "open_spiel/spiel.h"
@@ -106,7 +103,6 @@
 TabularPolicy::TabularPolicy(const Game& game)
     : TabularPolicy(GetRandomPolicy(game)) {}
 
-<<<<<<< HEAD
 std::unique_ptr<TabularPolicy> DeserializeTabularPolicy(
     const std::string& serialized, std::string delimiter) {
   // Class’s identity is the very first line, see Policy::Serialize
@@ -142,7 +138,8 @@
     res->SetStatePolicy(std::string(splits.at(i)), res_policy);
   }
   return res;
-=======
+}
+
 const std::string TabularPolicy::ToString() const {
   std::string str = "";
   for (const auto& infostate_and_policy : policy_table_) {
@@ -174,7 +171,6 @@
   }
 
   return str;
->>>>>>> 6172b9a7
 }
 
 TabularPolicy GetEmptyTabularPolicy(const Game& game,
